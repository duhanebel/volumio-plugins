--- conflicted
+++ resolved
@@ -180,17 +180,6 @@
 					"updated": "18-12-2017"
 				},
 				{
-<<<<<<< HEAD
-					"prettyName": "FritzCallMute",
-					"icon": "fa-lightbulb-o",
-					"name": "fritzcallmute",
-					"version": "0.0.1",
-					"url": "http://volumio.github.io/volumio-plugins/plugins/volumio/armhf/miscellanea/fritzcallmute/fritzcallmute.zip",
-					"license": "ISC",
-					"description": "Mutes on phone calls via FritzBox router",
-					"details": "This plugin works together with the popular german router FritzBox. On incoming or outgoing calls playing is paused, after hangup its resumed. Callmonitor function on FritzBox must be activated before. This can be done e.g. by calling #96*5* on a connected phone.",
-					"author": "clmtrapp",
-=======
 					"prettyName": "NanoSound by Nanomesher",
 					"icon": "fa-lightbulb-o",
 					"name": "nanosound",
@@ -200,16 +189,12 @@
 					"description": "All-in-one Audio Add-on Board for Raspberry Pi with HiFi DAC, LDO Voltage Regulator, OLED Display, Power Switch, Control Buttons and Infrared Remote. Visit http://www.nanomesher.com/nanosound for detail",
 					"details": "",
 					"author": "Nanomesher",
->>>>>>> b9ef57d1
-					"screenshots": [
-						{
-							"image": "",
-							"thumb": ""
-						}
-					],
-<<<<<<< HEAD
-					"updated": "8-1-2018"
-=======
+					"screenshots": [
+						{
+							"image": "",
+							"thumb": ""
+						}
+					],
 					"updated": "22-1-2018"
 				},
 				{
@@ -229,7 +214,6 @@
 						}
 					],
 					"updated": "22-1-2018"
->>>>>>> b9ef57d1
 				}
 			]
 		},
